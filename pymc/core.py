'''
Created on Mar 7, 2011

@author: johnsalvatier
'''
import theano
from theano import function, scan
from theano.tensor import TensorType, add, sum, grad,  flatten, arange, concatenate, constant

import numpy as np 
import time 
from history import NpHistory, MultiHistory

import itertools as itools
import multiprocessing as mp

# TODO Can we change this to just 'Variable'? 
def FreeVariable(name, shape, dtype='float64'):
    """
    Creates a TensorVariable of the given shape and type
    
    Parameters
    ----------
    
    shape : int or vector of ints        
    dtype : str
    
    Examples
    --------
    
    
    """
    shape = np.atleast_1d(shape)
    var = TensorType(str(dtype), shape == 1)(name)
    var.dshape = tuple(shape)
    var.dsize = int(np.prod(shape))
    return var

class Model(object):
<<<<<<< HEAD
    """
    Base class for encapsulation of the variables and 
    likelihood factors of a model.
    """
    
    def __init__(self):
=======
    """encapsulates the variables and the likelihood factors"""
    def __init__(self, test = None):
>>>>>>> b25aaf0b
       self.vars = []
       self.factors = [] 
       self.test = clean_point(test)
       if test:
           theano.config.compute_test_value = 'raise'
       else:
           theano.config.compute_test_value = 'off'

    """
    these functions add random variables
    it is totally appropriate to add new functions to Model
    """
    def Data(model, data, distribution):
        args = map(constant, as_iterargs(data))
        model.factors.append(distribution(*args))

<<<<<<< HEAD
def make_constants(data) : 
    """
    Helper function for creating constants from data
        
    Parameters
    ----------
        
    data : tuple, list, array  
        
    Examples
    --------
        
    """
=======
    def Var(model, name, distribution, shape = 1, dtype = 'float64'):
        var = FreeVariable(name, shape, dtype)
        model.vars.append(var)
        if model.test is not None: 
            var.tag.test_value = model.test[name]
        model.factors.append(distribution(var))
        return var
        
    def VarIndirectElemewise(model, name,proximate_calc, distribution, shape = 1):
        var = FreeVariable(name, shape)
        model.vars.append(var)
        prox_var = proximate_calc(var)
        
        model.factors.append(distribution(prox_var) + log_jacobian_determinant(prox_var, var))
        return var
     

def as_iterargs(data):
>>>>>>> b25aaf0b
    if isinstance(data, tuple): 
        return data
    if hasattr(data, 'columns'): #data frames
        return [np.asarray(data[c]) for c in data.columns] 
    else:
<<<<<<< HEAD
        return constant(data)
        
        
def AddData(model, data, distribution):
    """
    Adds data node to specified model, according to specified distribution
        
    Parameters
    ----------
        
    model : Model
    data : vector, list or array
    distribution : function 
        
    Examples
    --------

    >>> model = Model()
    >>> data = np.random.normal(size = (2, 20))
    >>> AddData(model, data, Normal(mu = x, tau = .75**-2))
        
    """
    
    model.factors.append(distribution(make_constants(data)))

def AddVar(model, name, distribution, shape=1, dtype='float64'):
    """
    Adds variable to specified model
        
    Parameters
    ----------
        
    model : Model
        Model object to which variable is to be added
    name : str
        Variable name
    distribution : function
        Distribution associated with variable
    shape : int or tuple
        Shape of variable (defaults to 1)
    dtype : str  
        Type of variable (defaults to float64)
        
    Examples
    --------
    
    >>> model = Model()
    >>> x = AddVar(model, 'x', Normal(mu = .5, tau = 2.**-2), (2,1))
        
    """
    var = FreeVariable(name, shape, dtype)
    model.vars.append(var)
    model.factors.append(distribution(var))
    return var
    
# TODO Document AddVarIndirectElemewise
def AddVarIndirectElemewise(model, name, proximate_calc, distribution, shape=1):
    var = FreeVariable(name, shape)
    model.vars.append(var)
    prox_var = proximate_calc(var)
    
    model.factors.append(distribution(prox_var) + log_jacobian_determinant(prox_var, var))
    
    return var
    
    
=======
        return [data]

       
>>>>>>> b25aaf0b
def continuous_vars(model):
    """
    Returns a list of the continuous variables in a specified model
        
    Parameters
    ----------
        
    model : Model  
        
    """
    
    return [var for var in model.vars if var.dtype in continuous_types] 


"""
these functions compile log-posterior functions (and derivatives)
"""
def model_func(model, calcs, mode=None):
    f = function(model.vars, 
             calcs,
<<<<<<< HEAD
             allow_input_downcast=True, mode= mode)
    def fn(state):
        return f(**state)
    return fn
=======
             allow_input_downcast = True, mode = mode)
    return KWArgFunc(f)

class KWArgFunc(object): 
    def __init__(self, f):
        self.f = f
    def __call__(self,state):
        return self.f(**state)
>>>>>>> b25aaf0b

def model_logp(model, mode = None):
    return model_func(model, logp_calc(model), mode)

def model_dlogp(model, dvars = None, mode = None ):    
    return model_func(model, dlogp_calc(model, dvars), mode)
    
def model_logp_dlogp(model, dvars = None, mode = None ):    
    return model_func(model, [logp_calc(model), dlogp_calc(model, dvars)], mode)


"""
The functions build graphs from other graphs
"""
def flatgrad(f, v):
    return flatten(grad(f, v))

def gradient(f, dvars):
    return concatenate([flatgrad(f, v) for v in dvars])

def jacobian(f, dvars):
    def jac(v):
        def grad_i(i, f1, v): 
            return flatgrad(f1[i], v)
        
        return scan(grad_i, sequences=arange(f.shape[0]), non_sequences=[f,v])[0]

    return concatenate(map(jac, dvars))

def hessian(f, dvars):
    return jacobian(gradient(f, dvars), dvars)



def hessian_diag(f, dvars):
    def hess(v):
        df = flatten(grad(f, v))
        def grad_i (i, df1, v): 
            return flatgrad(df1[i], v)[i]
        
        return scan(grad_i, sequences = arange(f.shape[0]), non_sequences = [df,v])[0]

    return concatenate(map(hess, dvars))

def log_jacobian_determinant(var1, var2):
    # need to find a way to calculate the log of the jacobian determinant easily, 
    raise NotImplementedError()
    # in the case of elemwise operations we can just sum the gradients
    # so we might just test if var1 is elemwise wrt to var2 and then calculate the gradients, summing their logs
    # otherwise throw an error

"""
These functions build log-posterior graphs (and derivatives)
""" 
def logp_calc(model):
    """
    Calculates the log-probability of a specified model
        
    Parameters
    ----------
        
    model : Model  
        
    Examples
    --------
        
    >>> an example
        
    """
    return add(*map(sum, model.factors))

def dercalc(d_calc):
    """
    Returns a function for calculating the derivative of the output 
    of another function.
    
    Parameters
    ----------
    d_calc : function
    
    Returns
    -------
    der_calc : function
    """
    def der_calc(model, dvars = None):
        if dvars is None:
            dvars = continuous_vars(model)
        
        return d_calc(logp_calc(model), dvars)
    return der_calc

dlogp_calc = dercalc(gradient)
hess_calc = dercalc(jacobian)
hess_diag_calc = dercalc(hessian_diag)


def clean_point(d) : 
    return dict([(k,np.atleast_1d(v)) for (k,v) in d.iteritems()]) 

class DASpaceMap(object):
    """ 
    DASpaceMap encapsulates a mapping of dict space <-> array 
    space
    """
    def __init__(self, free_vars):
        self.dimensions = 0
        
        self.slices = {}
        self.vars = {}
        for var in free_vars:       
            self.vars[str(var)] = var 
            self.slices[str(var)] = slice(self.dimensions, self.dimensions + var.dsize)
            self.dimensions += var.dsize
            
    def project(self, d, a = None):
        """
        Projects dict space to array space
        
        Parameters
        ----------
        
        d : dict
        a : array
            Defaults to None
        
        """
        if a is None:
            a = np.empty(self.dimensions)
        else:
            a = np.copy(a)
        
        for varname, value in d.iteritems():
            try:    
                a[self.slices[varname]] = np.ravel(value)
            except KeyError:
                pass
        return a
    
    def rproject(self, a, d = {}):
        """
        Projects array space to dict space
        
        Parameters
        ----------
        
        a : array
        d : dict
            Defaults to empty dict
        
        """
        d = d.copy()
            
        for var, slc in self.slices.iteritems():
            d[var] = np.reshape(a[slc], self.vars[var].dshape)
            
        return d

<<<<<<< HEAD
# TODO Can we change `sample_history` to `trace`?
def sample(draws, step, point, sample_history=None, state=None):
    """
    Draw a number of samples using the given step method. 
    Multiple step methods supported via compound step method 
    returns the amount of time taken.
        
    Parameters
    ----------
        
    draws : int  
        The number of samples to draw
    step : function
        A step function
    point : float or vector
        The current sample index
    sample_history : NpHistory
        A trace of past values (defaults to None)
    state : 
        The current state of the sampler (defaults to None)
        
    Examples
    --------
        
    >>> an example
        
    """
    
    # Instantiate a trace if there is not one passed
    if not sample_history :
        sample_history = NpHistory(draws)
    
    # Keep track of sampling time    
    tstart = time.time()
    
    for _ in xrange(int(draws)):
        state, point = step(state, point)
        sample_history.record(point)
=======
def sample(draws, step, point, history = None, state = None): 
    point = clean_point(point)
    if history is None: 
        history = NpHistory()

    tstart = time.time() 
    for _ in xrange(int(draws)):
        state, point = step.step(state, point)
        history = history + point

    return state, history, time.time() - tstart

def argsample(args):
    """ defined at top level so it can be pickled"""
    return sample(*args)
  
def psample(draws, step, point, mhistory = None, state = None, threads = None):
    """draw a number of samples using the given step method. Multiple step methods supported via compound step method
    returns the amount of time taken"""

    if not threads:
        threads = min(mp.cpu_count() - 2, 1)

    if isinstance(point, dict) :
        point = threads * [point]

    if not mhistory:
        mhistory = MultiHistory([NpHistory() for _ in xrange(threads)])

    if not state: 
        state = threads*[None]

    p = mp.Pool(threads)

    argset = zip([draws]*threads, [step]*threads, point, mhistory.histories, state)
    
    tstart = time.time() 

    res = p.map(argsample, argset)
    states, hist, _ = zip(*res)
>>>>>>> b25aaf0b
        
    return state, mhistory, time.time() - tstart

# Sets of dtypes

bool_types = set(['int8'])
   
int_types = set(['int8',
            'int16' ,   
            'int32',
            'int64',
            'uint8',
            'uint16',
            'uint32',
            'uint64'])
float_types = set(['float32',
              'float64'])
complex_types = set(['complex64',
                'complex128'])
continuous_types = float_types | complex_types<|MERGE_RESOLUTION|>--- conflicted
+++ resolved
@@ -37,17 +37,12 @@
     return var
 
 class Model(object):
-<<<<<<< HEAD
     """
     Base class for encapsulation of the variables and 
     likelihood factors of a model.
     """
     
-    def __init__(self):
-=======
-    """encapsulates the variables and the likelihood factors"""
     def __init__(self, test = None):
->>>>>>> b25aaf0b
        self.vars = []
        self.factors = [] 
        self.test = clean_point(test)
@@ -64,21 +59,6 @@
         args = map(constant, as_iterargs(data))
         model.factors.append(distribution(*args))
 
-<<<<<<< HEAD
-def make_constants(data) : 
-    """
-    Helper function for creating constants from data
-        
-    Parameters
-    ----------
-        
-    data : tuple, list, array  
-        
-    Examples
-    --------
-        
-    """
-=======
     def Var(model, name, distribution, shape = 1, dtype = 'float64'):
         var = FreeVariable(name, shape, dtype)
         model.vars.append(var)
@@ -97,110 +77,24 @@
      
 
 def as_iterargs(data):
->>>>>>> b25aaf0b
     if isinstance(data, tuple): 
         return data
     if hasattr(data, 'columns'): #data frames
         return [np.asarray(data[c]) for c in data.columns] 
     else:
-<<<<<<< HEAD
-        return constant(data)
-        
-        
-def AddData(model, data, distribution):
-    """
-    Adds data node to specified model, according to specified distribution
-        
-    Parameters
-    ----------
-        
-    model : Model
-    data : vector, list or array
-    distribution : function 
-        
-    Examples
-    --------
-
-    >>> model = Model()
-    >>> data = np.random.normal(size = (2, 20))
-    >>> AddData(model, data, Normal(mu = x, tau = .75**-2))
-        
-    """
-    
-    model.factors.append(distribution(make_constants(data)))
-
-def AddVar(model, name, distribution, shape=1, dtype='float64'):
-    """
-    Adds variable to specified model
-        
-    Parameters
-    ----------
-        
-    model : Model
-        Model object to which variable is to be added
-    name : str
-        Variable name
-    distribution : function
-        Distribution associated with variable
-    shape : int or tuple
-        Shape of variable (defaults to 1)
-    dtype : str  
-        Type of variable (defaults to float64)
-        
-    Examples
-    --------
-    
-    >>> model = Model()
-    >>> x = AddVar(model, 'x', Normal(mu = .5, tau = 2.**-2), (2,1))
-        
-    """
-    var = FreeVariable(name, shape, dtype)
-    model.vars.append(var)
-    model.factors.append(distribution(var))
-    return var
-    
-# TODO Document AddVarIndirectElemewise
-def AddVarIndirectElemewise(model, name, proximate_calc, distribution, shape=1):
-    var = FreeVariable(name, shape)
-    model.vars.append(var)
-    prox_var = proximate_calc(var)
-    
-    model.factors.append(distribution(prox_var) + log_jacobian_determinant(prox_var, var))
-    
-    return var
-    
-    
-=======
         return [data]
 
        
->>>>>>> b25aaf0b
 def continuous_vars(model):
-    """
-    Returns a list of the continuous variables in a specified model
-        
-    Parameters
-    ----------
-        
-    model : Model  
-        
-    """
-    
-    return [var for var in model.vars if var.dtype in continuous_types] 
+    return [ var for var in model.vars if var.dtype in continuous_types] 
 
 
 """
 these functions compile log-posterior functions (and derivatives)
 """
-def model_func(model, calcs, mode=None):
+def model_func(model, calcs, mode = None):
     f = function(model.vars, 
              calcs,
-<<<<<<< HEAD
-             allow_input_downcast=True, mode= mode)
-    def fn(state):
-        return f(**state)
-    return fn
-=======
              allow_input_downcast = True, mode = mode)
     return KWArgFunc(f)
 
@@ -209,7 +103,6 @@
         self.f = f
     def __call__(self,state):
         return self.f(**state)
->>>>>>> b25aaf0b
 
 def model_logp(model, mode = None):
     return model_func(model, logp_calc(model), mode)
@@ -260,6 +153,7 @@
     # in the case of elemwise operations we can just sum the gradients
     # so we might just test if var1 is elemwise wrt to var2 and then calculate the gradients, summing their logs
     # otherwise throw an error
+    return
 
 """
 These functions build log-posterior graphs (and derivatives)
@@ -305,10 +199,7 @@
 hess_calc = dercalc(jacobian)
 hess_diag_calc = dercalc(hessian_diag)
 
-
-def clean_point(d) : 
-    return dict([(k,np.atleast_1d(v)) for (k,v) in d.iteritems()]) 
-
+    
 class DASpaceMap(object):
     """ 
     DASpaceMap encapsulates a mapping of dict space <-> array 
@@ -367,9 +258,8 @@
             
         return d
 
-<<<<<<< HEAD
 # TODO Can we change `sample_history` to `trace`?
-def sample(draws, step, point, sample_history=None, state=None):
+def sample(draws, step, point, history = None, state = None): 
     """
     Draw a number of samples using the given step method. 
     Multiple step methods supported via compound step method 
@@ -395,23 +285,11 @@
     >>> an example
         
     """
-    
-    # Instantiate a trace if there is not one passed
-    if not sample_history :
-        sample_history = NpHistory(draws)
-    
-    # Keep track of sampling time    
-    tstart = time.time()
-    
-    for _ in xrange(int(draws)):
-        state, point = step(state, point)
-        sample_history.record(point)
-=======
-def sample(draws, step, point, history = None, state = None): 
+
     point = clean_point(point)
     if history is None: 
         history = NpHistory()
-
+    # Keep track of sampling time  
     tstart = time.time() 
     for _ in xrange(int(draws)):
         state, point = step.step(state, point)
@@ -443,13 +321,13 @@
 
     argset = zip([draws]*threads, [step]*threads, point, mhistory.histories, state)
     
+    # Keep track of sampling time  
     tstart = time.time() 
 
     res = p.map(argsample, argset)
     states, hist, _ = zip(*res)
->>>>>>> b25aaf0b
-        
-    return state, mhistory, time.time() - tstart
+        
+    return sample_history, state, (time.time() - tstart)
 
 # Sets of dtypes
 
@@ -467,4 +345,8 @@
               'float64'])
 complex_types = set(['complex64',
                 'complex128'])
-continuous_types = float_types | complex_types+continuous_types = float_types | complex_types
+discrete_types = bool_types | int_types
+
+#theano stuff 
+theano.config.warn.sum_div_dimshuffle_bug = False